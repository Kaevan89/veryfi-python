--- conflicted
+++ resolved
@@ -1,9 +1,6 @@
 [tool.black]
 line-length = 100
-<<<<<<< HEAD
 target-version = ["py36"]
-=======
 
 [tool.portray]
-modules = ["veryfi"]
->>>>>>> 30516c3f
+modules = ["veryfi"]